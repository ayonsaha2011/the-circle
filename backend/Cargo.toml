--- conflicted
+++ resolved
@@ -48,7 +48,9 @@
 # Random number generation
 rand = "0.8"
 
-<<<<<<< HEAD
+# IP network handling
+ipnetwork = "0.20"
+
 # WebSocket support
 axum-websocket = "0.1"
 tokio-tungstenite = "0.20"
@@ -65,10 +67,6 @@
 
 # Time and scheduling
 tokio-cron-scheduler = "0.9"
-=======
-# IP network handling
-ipnetwork = "0.20"
->>>>>>> a008aa89
 
 [dev-dependencies]
 tokio-test = "0.4"